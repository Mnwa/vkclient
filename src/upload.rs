--- conflicted
+++ resolved
@@ -41,15 +41,11 @@
     /// Upload any form to given url.
     /// Supports gzip encoding for responses.
     /// Returns String, which must be passed to VK save file API.
-<<<<<<< HEAD
     pub async fn upload<U: AsRef<str> + Send>(
         &self,
         url: U,
         form: Form,
-    ) -> Result<String, VkApiError> {
-=======
-    pub async fn upload<U: AsRef<str>>(&self, url: U, form: Form) -> VkApiResult<String> {
->>>>>>> e3419730
+    ) -> VkApiResult<String> {
         cfg_if! {
             if #[cfg(feature = "compression_gzip")] {
                 let encoding ="gzip";
